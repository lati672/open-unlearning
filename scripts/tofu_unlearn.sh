--- conflicted
+++ resolved
@@ -16,7 +16,12 @@
     "GradDiff unlearn/tofu/default.yaml"
     "NPO unlearn/tofu/default.yaml"
     "DPO unlearn/tofu/idk.yaml"
-<<<<<<< HEAD
+    "RMU  unlearn/tofu/default.yaml"
+)
+splits=(
+    "forget01 holdout01 retain99"
+    "forget05 holdout05 retain95"
+    "forget10 holdout10 retain90"
     "GradDiffRev unlearn/tofu/default.yaml"
     "GradSeqDiff unlearn/tofu/default.yaml"
     #"GradDiffKL unlearn/tofu/default.yaml"
@@ -27,21 +32,9 @@
     "forget10 retain90"
 )
 
+
 per_device_train_batch_size=32 # on two gpus would make effective batch size 32
 gradient_accumulation_steps=8
-=======
-    "RMU  unlearn/tofu/default.yaml"
-)
-splits=(
-    "forget01 holdout01 retain99"
-    "forget05 holdout05 retain95"
-    "forget10 holdout10 retain90"
-)
-
-
-per_device_train_batch_size=4 # on two gpus would make effective batch size 32
-gradient_accumulation_steps=4
->>>>>>> 72c8af73
 
 
 ########################################################################################################################
