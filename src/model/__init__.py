from transformers import AutoModelForCausalLM, AutoTokenizer
from omegaconf import DictConfig, open_dict
from typing import Dict, Any
import os
import torch
import logging
from model.probe import ProbedLlamaForCausalLM

<<<<<<< HEAD
#hf_home = os.getenv("HF_HOME", default=None)

hf_home = "/scratch/mb26/bp0395/cache/"
=======
hf_home = os.getenv("HF_HOME", default=None)

>>>>>>> 72c8af73
logger = logging.getLogger(__name__)

MODEL_REGISTRY: Dict[str, Any] = {}


def _register_model(model_class):
    MODEL_REGISTRY[model_class.__name__] = model_class


def get_dtype(model_args):
    with open_dict(model_args):
        torch_dtype = model_args.pop("torch_dtype", None)
    if model_args.get("attn_implementation", None) == "flash_attention_2":
        # This check handles https://github.com/Dao-AILab/flash-attention/blob/7153673c1a3c7753c38e4c10ef2c98a02be5f778/flash_attn/flash_attn_triton.py#L820
        # If you want to run at other precisions consider running "training or inference using
        # Automatic Mixed-Precision via the `with torch.autocast(device_type='torch_device'):`
        # decorator" or using an attn_implementation compatible with the precision in the model
        # config.
        assert torch_dtype in ["float16", "bfloat16"], ValueError(
            f"Invalid torch_dtype '{torch_dtype}' for the requested attention "
            f"implementation: 'flash_attention_2'. Supported types are 'float16' "
            f"and 'bfloat16'."
        )
    if torch_dtype == "float16":
        return torch.float16
    elif torch_dtype == "bfloat16":
        return torch.bfloat16
    return torch.float32


def get_model(model_cfg: DictConfig):
    assert model_cfg is not None and model_cfg.model_args is not None, ValueError(
        "Model config not found or model_args absent in configs/model."
    )
    model_args = model_cfg.model_args
    tokenizer_args = model_cfg.tokenizer_args
    torch_dtype = get_dtype(model_args)
    model_handler = model_cfg.get("model_handler", "AutoModelForCausalLM")
    model_cls = MODEL_REGISTRY[model_handler]
    with open_dict(model_args):
        model_path = model_args.pop("pretrained_model_name_or_path", None)
    try:
        model = model_cls.from_pretrained(
            pretrained_model_name_or_path=model_path,
            torch_dtype=torch_dtype,
            **model_args,
            cache_dir=hf_home,
        )
    except Exception as e:
        logger.warning(f"Model {model_path} requested with {model_cfg.model_args}")
        raise ValueError(
            f"Error {e} while fetching model using {model_handler}.from_pretrained()."
        )
    tokenizer = get_tokenizer(tokenizer_args)
    return model, tokenizer


def _add_or_replace_eos_token(tokenizer, eos_token: str) -> None:
    is_added = tokenizer.eos_token_id is None
    num_added_tokens = tokenizer.add_special_tokens({"eos_token": eos_token})

    if is_added:
        logger.info("Add eos token: {}".format(tokenizer.eos_token))
    else:
        logger.info("Replace eos token: {}".format(tokenizer.eos_token))

    if num_added_tokens > 0:
        logger.info("New tokens have been added, make sure `resize_vocab` is True.")


def get_tokenizer(tokenizer_cfg: DictConfig):
    try:
        tokenizer = AutoTokenizer.from_pretrained(**tokenizer_cfg, cache_dir=hf_home)
    except Exception as e:
        error_message = (
            f"{'--' * 40}\n"
            f"Error {e} fetching tokenizer using AutoTokenizer.\n"
            f"Tokenizer requested from path: {tokenizer_cfg.get('pretrained_model_name_or_path', None)}\n"
            f"Full tokenizer config: {tokenizer_cfg}\n"
            f"{'--' * 40}"
        )
        raise RuntimeError(error_message)

    if tokenizer.eos_token_id is None:
        logger.info("replacing eos_token with <|endoftext|>")
        _add_or_replace_eos_token(tokenizer, eos_token="<|endoftext|>")

    if tokenizer.pad_token_id is None:
        tokenizer.pad_token = tokenizer.eos_token
        logger.info("Setting pad_token as eos token: {}".format(tokenizer.pad_token))

    return tokenizer


# register models
_register_model(AutoModelForCausalLM)
_register_model(ProbedLlamaForCausalLM)<|MERGE_RESOLUTION|>--- conflicted
+++ resolved
@@ -6,14 +6,9 @@
 import logging
 from model.probe import ProbedLlamaForCausalLM
 
-<<<<<<< HEAD
 #hf_home = os.getenv("HF_HOME", default=None)
 
 hf_home = "/scratch/mb26/bp0395/cache/"
-=======
-hf_home = os.getenv("HF_HOME", default=None)
-
->>>>>>> 72c8af73
 logger = logging.getLogger(__name__)
 
 MODEL_REGISTRY: Dict[str, Any] = {}
